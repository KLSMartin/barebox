--- conflicted
+++ resolved
@@ -35,12 +35,8 @@
 #include <mach/mpc85xx.h>
 #include <mach/mmu.h>
 #include <mach/immap_85xx.h>
-<<<<<<< HEAD
+#include <mach/gianfar.h>
 #include <mach/clock.h>
-=======
-#include <mach/clocks.h>
-#include <mach/gianfar.h>
->>>>>>> fa345fa0
 #include <mach/early_udelay.h>
 
 #define VSC7385_RST_SET		0x00080000
@@ -67,13 +63,6 @@
 #define SYSCLK_50	50000000
 #define SYSCLK_100	100000000
 
-<<<<<<< HEAD
-/* I2C busses. */
-struct i2c_platform_data i2cplat = {
-	.bitrate = 400000,
-};
-
-=======
 /* Ethernet. Use eTSEC3 */
 static struct gfar_info_struct gfar_info[] = {
 	{
@@ -83,8 +72,11 @@
 	},
 };
 
-
->>>>>>> fa345fa0
+/* I2C busses. */
+struct i2c_platform_data i2cplat = {
+	.bitrate = 400000,
+};
+
 static int devices_init(void)
 {
 	add_cfi_flash_device(DEVICE_ID_DYNAMIC, CFG_FLASH_BASE, 16 << 20, 0);
