--- conflicted
+++ resolved
@@ -4,7 +4,7 @@
 
 / {
 	aliases {
-<<<<<<< HEAD
+		pmugrf.reboot_mode = &reboot_mode_pmugrf;
 		pwm0 = &pwm0;
 		pwm1 = &pwm1;
 		pwm2 = &pwm2;
@@ -21,9 +21,6 @@
 		pwm13 = &pwm13;
 		pwm14 = &pwm14;
 		pwm15 = &pwm15;
-=======
-		pmugrf.reboot_mode = &reboot_mode_pmugrf;
->>>>>>> 69bfc54d
 	};
 
 	chosen {
