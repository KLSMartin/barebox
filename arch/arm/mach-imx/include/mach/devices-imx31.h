--- conflicted
+++ resolved
@@ -52,7 +52,6 @@
 	return imx_add_ipufb((void *)MX31_IPU_CTRL_BASE_ADDR, pdata);
 }
 
-<<<<<<< HEAD
 static inline struct device_d *imx31_add_mmc0(void *pdata)
 {
 	return imx_add_mmc((void *)MX31_SDHC1_BASE_ADDR, 0, pdata);
@@ -61,7 +60,8 @@
 static inline struct device_d *imx31_add_mmc1(void *pdata)
 {
 	return imx_add_mmc((void *)MX31_SDHC2_BASE_ADDR, 1, pdata);
-=======
+}
+
 static inline struct device_d *imx31_add_usbotg(void *pdata)
 {
 	return imx_add_usb((void *)MX31_USB_OTG_BASE_ADDR, 0, pdata);
@@ -75,5 +75,4 @@
 static inline struct device_d *imx31_add_usbh2(void *pdata)
 {
 	return imx_add_usb((void *)MX31_USB_OTG_BASE_ADDR + 0x400, 2, pdata);
->>>>>>> 752e56ba
 }