--- conflicted
+++ resolved
@@ -63,13 +63,10 @@
 		return IMX_CPU_IMX6;
 	if (of_machine_is_compatible("fsl,imx6qp"))
 		return IMX_CPU_IMX6;
-<<<<<<< HEAD
 	if (of_machine_is_compatible("fsl,imx6ul"))
 		return IMX_CPU_IMX6;
-=======
 	if (of_machine_is_compatible("fsl,vf610"))
 		return IMX_CPU_VF610;
->>>>>>> 764f8480
 
 	return 0;
 }
