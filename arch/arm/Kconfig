--- conflicted
+++ resolved
@@ -159,11 +159,8 @@
 	select PINCTRL
 	select PINCTRL_ROCKCHIP
 	select HAVE_PBL_MULTI_IMAGES
-<<<<<<< HEAD
-	select HAS_DEBUG_LL
-=======
+	select HAS_DEBUG_LL
 	select ARCH_HAS_L2X0
->>>>>>> 84fcb043
 
 config ARCH_SOCFPGA
 	bool "Altera SOCFPGA cyclone5"
