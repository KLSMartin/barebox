/*
 * This program is free software; you can redistribute it and/or
 * modify it under the terms of the GNU General Public License as
 * published by the Free Software Foundation; version 2.
 *
 * This program is distributed in the hope that it will be useful,
 * but WITHOUT ANY WARRANTY; without even the implied warranty of
 * MERCHANTABILITY or FITNESS FOR A PARTICULAR PURPOSE. See the GNU
 * General Public License for more details.
 */

#define pr_fmt(fmt)  "psci: " fmt

#include <common.h>
#include <asm/psci.h>
#include <linux/arm-smccc.h>
#include <asm/secure.h>
#include <asm/system.h>
#include <restart.h>
#include <globalvar.h>
#include <init.h>
#include <magicvar.h>

#ifdef CONFIG_ARM_PSCI_DEBUG

/*
 * PSCI debugging functions. Board code can specify a putc() function
 * which is used for debugging output. Beware that this function is
 * called while the kernel is running. This means the kernel could have
 * turned off clocks, configured other baudrates and other stuff that
 * might confuse the putc function. So it can well be that the debugging
 * code itself is the problem when somethings not working. You have been
 * warned.
 */

static void (*__putc)(void *ctx, int c);
static void *putc_ctx;

void psci_set_putc(void (*putcf)(void *ctx, int c), void *ctx)
{
        __putc = putcf;
        putc_ctx = ctx;
}

void psci_putc(char c)
{
	if (__putc)
		__putc(putc_ctx, c);
}

int psci_puts(const char *str)
{
	int n = 0;

	while (*str) {
		if (*str == '\n')
			psci_putc('\r');

		psci_putc(*str);
		str++;
		n++;
	}

	return n;
}

int psci_printf(const char *fmt, ...)
{
	va_list args;
	uint i;
	char printbuffer[128];

	va_start(args, fmt);
	i = vsprintf(printbuffer, fmt, args);
	va_end(args);

	psci_puts(printbuffer);

        return i;
}
#endif

static struct psci_ops *psci_ops;

void psci_set_ops(struct psci_ops *ops)
{
	psci_ops = ops;
}

static unsigned long psci_version(void)
{
	psci_printf("%s\n", __func__);
	return ARM_PSCI_VER_1_0;
}

static unsigned long psci_cpu_suspend(u32 power_state, unsigned long entry,
				      u32 context_id)
{
	psci_printf("%s\n", __func__);

	if (psci_ops->cpu_off)
		return psci_ops->cpu_suspend(power_state, entry, context_id);

	return ARM_PSCI_RET_NOT_SUPPORTED;
}

static unsigned long psci_cpu_off(void)
{
	psci_printf("%s\n", __func__);

	if (psci_ops->cpu_off)
		return psci_ops->cpu_off();

	return ARM_PSCI_RET_NOT_SUPPORTED;
}

static unsigned long cpu_entry[ARM_SECURE_MAX_CPU];
static unsigned long context[ARM_SECURE_MAX_CPU];

static unsigned long psci_cpu_on(u32 cpu_id, unsigned long entry, u32 context_id)
{
	psci_printf("%s: %d 0x%08lx\n", __func__, cpu_id, entry);

	if (cpu_id >= ARM_SECURE_MAX_CPU)
		return ARM_PSCI_RET_INVAL;

	cpu_entry[cpu_id] = entry;
	context[cpu_id] = context_id;
	dsb();

	if (psci_ops->cpu_on)
		return psci_ops->cpu_on(cpu_id);

	return ARM_PSCI_RET_NOT_SUPPORTED;
}

static unsigned long psci_system_off(void)
{
	psci_printf("%s\n", __func__);

	if (psci_ops->system_off)
		psci_ops->system_off();

	while(1);

	return 0;
}

static unsigned long psci_system_reset(void)
{
	psci_printf("%s\n", __func__);

	if (psci_ops->system_reset)
		psci_ops->system_reset();

	restart_machine();
}

/* Avoid missing prototype warning, called from assembly */
void psci_entry(u32 r0, u32 r1, u32 r2, u32 r3, u32 r4, u32 r5, u32 r6,
		struct arm_smccc_res *res);

void psci_entry(u32 r0, u32 r1, u32 r2, u32 r3, u32 r4, u32 r5, u32 r6,
		struct arm_smccc_res *res)
{
	psci_printf("%s entry, function: 0x%08x\n", __func__, r0);

	switch (r0) {
	case ARM_PSCI_0_2_FN_PSCI_VERSION:
		res->a0 = psci_version();
		break;
	case ARM_PSCI_0_2_FN_CPU_SUSPEND:
		res->a0 = psci_cpu_suspend(r1, r2, r3);
		break;
	case ARM_PSCI_0_2_FN_CPU_OFF:
		res->a0 = psci_cpu_off();
		break;
	case ARM_PSCI_0_2_FN_CPU_ON:
		res->a0 = psci_cpu_on(r1, r2, r3);
		break;
	case ARM_PSCI_0_2_FN_SYSTEM_OFF:
		psci_system_off();
		break;
	case ARM_PSCI_0_2_FN_SYSTEM_RESET:
		psci_system_reset();
		break;
	default:
		res->a0 = ARM_PSCI_RET_NOT_SUPPORTED;
		break;
	}
}

/* Avoid missing prototype warning, called from assembly */
int psci_cpu_entry_c(void);

static int of_psci_do_fixup(struct device_node *root, void *unused)
{
	if (bootm_arm_security_state() < ARM_STATE_NONSECURE)
		return 0;

	return of_psci_fixup(root, ARM_PSCI_VER_1_0);
}

int psci_cpu_entry_c(void)
{
	void (*entry)(u32 context);
	int cpu;
	u32 context_id;

	__armv7_secure_monitor_install();
	cpu = psci_get_cpu_id();
	entry = (void *)cpu_entry[cpu];
	context_id = context[cpu];

	if (bootm_arm_security_state() == ARM_STATE_HYP)
		armv7_switch_to_hyp();

	psci_printf("core #%d enter function 0x%p\n", cpu, entry);

	entry(context_id);

	while (1);
}

static int armv7_psci_init(void)
{
	return of_register_fixup(of_psci_do_fixup, NULL);
}
<<<<<<< HEAD
device_initcall(armv7_psci_init);
=======
device_initcall(armv7_psci_init);

#ifdef CONFIG_ARM_PSCI_DEBUG

#include <command.h>
#include <getopt.h>
#include "mmu.h"

static void second_entry(void)
{
	struct arm_smccc_res res;

	psci_printf("2nd CPU online, now turn off again\n");

	arm_smccc_smc(ARM_PSCI_0_2_FN_CPU_OFF,
		      0, 0, 0, 0, 0, 0, 0, &res);

	psci_printf("2nd CPU still alive?\n");

	while (1);
}

static const char *psci_xlate_str(long err)
{
       static char errno_string[sizeof "error 0x123456789ABCDEF0"];

       switch(err)
       {
       case ARM_PSCI_RET_SUCCESS:
	       return "Success";
       case ARM_PSCI_RET_NOT_SUPPORTED:
	       return "Operation not supported";
       case ARM_PSCI_RET_INVAL:
	       return "Invalid argument";
       case ARM_PSCI_RET_DENIED:
	       return "Operation not permitted";
       case ARM_PSCI_RET_ALREADY_ON:
	       return "CPU already on";
       case ARM_PSCI_RET_ON_PENDING:
	       return "CPU_ON in progress";
       case ARM_PSCI_RET_INTERNAL_FAILURE:
	       return "Internal failure";
       case ARM_PSCI_RET_NOT_PRESENT:
	       return "Trusted OS not present on core";
       case ARM_PSCI_RET_DISABLED:
	       return "CPU is disabled";
       case ARM_PSCI_RET_INVALID_ADDRESS:
	       return "Bad address";
       }

       sprintf(errno_string, "error 0x%lx", err);
       return errno_string;
}

static int do_smc(int argc, char *argv[])
{
	long ret;
	int opt;
	struct arm_smccc_res res = {
		.a0 = 0xdeadbee0,
		.a1 = 0xdeadbee1,
		.a2 = 0xdeadbee2,
		.a3 = 0xdeadbee3,
	};

	if (argc < 2)
		return COMMAND_ERROR_USAGE;

	while ((opt = getopt(argc, argv, "nic")) > 0) {
		switch (opt) {
		case 'n':
			armv7_secure_monitor_install();
			break;
		case 'i':
			arm_smccc_smc(ARM_PSCI_0_2_FN_PSCI_VERSION,
				      0, 0, 0, 0, 0, 0, 0, &res);
			printf("found psci version %ld.%ld\n", res.a0 >> 16, res.a0 & 0xffff);
			break;
		case 'c':
			arm_smccc_smc(ARM_PSCI_0_2_FN_CPU_ON,
				      1, (unsigned long)second_entry, 0, 0, 0, 0, 0, &res);
			ret = (long)res.a0;
			printf("CPU_ON returns with: %s\n", psci_xlate_str(ret));
			if (ret)
				return COMMAND_ERROR;
		}
	}


	return 0;
}
BAREBOX_CMD_HELP_START(smc)
BAREBOX_CMD_HELP_TEXT("Secure monitor code test command")
BAREBOX_CMD_HELP_TEXT("")
BAREBOX_CMD_HELP_TEXT("Options:")
BAREBOX_CMD_HELP_OPT ("-n",  "Install secure monitor and switch to nonsecure mode")
BAREBOX_CMD_HELP_OPT ("-i",  "Show information about installed PSCI version")
BAREBOX_CMD_HELP_OPT ("-c",  "Start secondary CPU core")
BAREBOX_CMD_HELP_END

BAREBOX_CMD_START(smc)
	.cmd = do_smc,
	BAREBOX_CMD_DESC("secure monitor test command")
	BAREBOX_CMD_GROUP(CMD_GRP_MISC)
BAREBOX_CMD_END
#endif
>>>>>>> af86e3a0
<|MERGE_RESOLUTION|>--- conflicted
+++ resolved
@@ -226,113 +226,4 @@
 {
 	return of_register_fixup(of_psci_do_fixup, NULL);
 }
-<<<<<<< HEAD
 device_initcall(armv7_psci_init);
-=======
-device_initcall(armv7_psci_init);
-
-#ifdef CONFIG_ARM_PSCI_DEBUG
-
-#include <command.h>
-#include <getopt.h>
-#include "mmu.h"
-
-static void second_entry(void)
-{
-	struct arm_smccc_res res;
-
-	psci_printf("2nd CPU online, now turn off again\n");
-
-	arm_smccc_smc(ARM_PSCI_0_2_FN_CPU_OFF,
-		      0, 0, 0, 0, 0, 0, 0, &res);
-
-	psci_printf("2nd CPU still alive?\n");
-
-	while (1);
-}
-
-static const char *psci_xlate_str(long err)
-{
-       static char errno_string[sizeof "error 0x123456789ABCDEF0"];
-
-       switch(err)
-       {
-       case ARM_PSCI_RET_SUCCESS:
-	       return "Success";
-       case ARM_PSCI_RET_NOT_SUPPORTED:
-	       return "Operation not supported";
-       case ARM_PSCI_RET_INVAL:
-	       return "Invalid argument";
-       case ARM_PSCI_RET_DENIED:
-	       return "Operation not permitted";
-       case ARM_PSCI_RET_ALREADY_ON:
-	       return "CPU already on";
-       case ARM_PSCI_RET_ON_PENDING:
-	       return "CPU_ON in progress";
-       case ARM_PSCI_RET_INTERNAL_FAILURE:
-	       return "Internal failure";
-       case ARM_PSCI_RET_NOT_PRESENT:
-	       return "Trusted OS not present on core";
-       case ARM_PSCI_RET_DISABLED:
-	       return "CPU is disabled";
-       case ARM_PSCI_RET_INVALID_ADDRESS:
-	       return "Bad address";
-       }
-
-       sprintf(errno_string, "error 0x%lx", err);
-       return errno_string;
-}
-
-static int do_smc(int argc, char *argv[])
-{
-	long ret;
-	int opt;
-	struct arm_smccc_res res = {
-		.a0 = 0xdeadbee0,
-		.a1 = 0xdeadbee1,
-		.a2 = 0xdeadbee2,
-		.a3 = 0xdeadbee3,
-	};
-
-	if (argc < 2)
-		return COMMAND_ERROR_USAGE;
-
-	while ((opt = getopt(argc, argv, "nic")) > 0) {
-		switch (opt) {
-		case 'n':
-			armv7_secure_monitor_install();
-			break;
-		case 'i':
-			arm_smccc_smc(ARM_PSCI_0_2_FN_PSCI_VERSION,
-				      0, 0, 0, 0, 0, 0, 0, &res);
-			printf("found psci version %ld.%ld\n", res.a0 >> 16, res.a0 & 0xffff);
-			break;
-		case 'c':
-			arm_smccc_smc(ARM_PSCI_0_2_FN_CPU_ON,
-				      1, (unsigned long)second_entry, 0, 0, 0, 0, 0, &res);
-			ret = (long)res.a0;
-			printf("CPU_ON returns with: %s\n", psci_xlate_str(ret));
-			if (ret)
-				return COMMAND_ERROR;
-		}
-	}
-
-
-	return 0;
-}
-BAREBOX_CMD_HELP_START(smc)
-BAREBOX_CMD_HELP_TEXT("Secure monitor code test command")
-BAREBOX_CMD_HELP_TEXT("")
-BAREBOX_CMD_HELP_TEXT("Options:")
-BAREBOX_CMD_HELP_OPT ("-n",  "Install secure monitor and switch to nonsecure mode")
-BAREBOX_CMD_HELP_OPT ("-i",  "Show information about installed PSCI version")
-BAREBOX_CMD_HELP_OPT ("-c",  "Start secondary CPU core")
-BAREBOX_CMD_HELP_END
-
-BAREBOX_CMD_START(smc)
-	.cmd = do_smc,
-	BAREBOX_CMD_DESC("secure monitor test command")
-	BAREBOX_CMD_GROUP(CMD_GRP_MISC)
-BAREBOX_CMD_END
-#endif
->>>>>>> af86e3a0
