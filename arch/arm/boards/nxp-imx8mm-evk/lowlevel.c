--- conflicted
+++ resolved
@@ -159,11 +159,5 @@
 	relocate_to_current_adr();
 	setup_c();
 
-<<<<<<< HEAD
-	IMD_USED_OF(imx8mm_evk);
-	IMD_USED_OF(imx8mm_evkb);
-
-=======
->>>>>>> 378c97f9
 	nxp_imx8mm_evk_start();
 }