--- conflicted
+++ resolved
@@ -707,12 +707,6 @@
 		if (ret)
 			goto copy;
 
-<<<<<<< HEAD
-		cmd = basprintf("ubiformat -y -f %s %s", FASTBOOT_TMPFILE,
-				  filename);
-
-=======
->>>>>>> c17e8cf2
 		fastboot_tx_print(f_fb, "INFOThis is an UBI image...");
 
 		if (!IS_ENABLED(CONFIG_UBIFORMAT)) {
