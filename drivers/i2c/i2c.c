// SPDX-License-Identifier: GPL-2.0-only
/*
 * Copyright (C) 2009 Marc Kleine-Budde <mkl@pengutronix.de>
 *
 * Derived from:
 * - i2c-core.c - a device driver for the iic-bus interface
 *   Copyright (C) 1995-99 Simon G. Vogl
 * - at24.c - handle most I2C EEPROMs
 *   Copyright (C) 2005-2007 David Brownell
 *   Copyright (C) 2008 Wolfram Sang, Pengutronix
 * - spi.c - barebox SPI Framework
 *   Copyright (C) 2008 Sascha Hauer, Pengutronix
 * - Linux SPI Framework
 *   Copyright (C) 2005 David Brownell
 *
 */

#include <clock.h>
#include <common.h>
#include <errno.h>
#include <malloc.h>
#include <xfuncs.h>
#include <init.h>
#include <of.h>
#include <gpio.h>

#include <i2c/i2c.h>

/**
 * I2C devices should normally not be created by I2C device drivers;
 * that would make them board-specific. Similarly with I2C master
 * drivers. Device registration normally goes into like
 * arch/.../mach.../board-YYY.c with other readonly (flashable)
 * information about mainboard devices.
 */
struct boardinfo {
	struct list_head	list;
	unsigned int		bus_num;
	unsigned int		n_board_info;
	struct i2c_board_info	board_info[0];
};

static LIST_HEAD(board_list);
LIST_HEAD(i2c_adapter_list);

/**
 * i2c_transfer - execute a single or combined I2C message
 * @param	adap	Handle to I2C bus
 * @param	msgs	One or more messages to execute before STOP is
 *			issued to terminate the operation; each
 *			message begins with a START.
 *
 * @param	num	Number of messages to be executed.
 *
 * Returns negative errno, else the number of messages executed.
 *
 * Note that there is no requirement that each message be sent to the
 * same slave address, although that is the most common model.
 */
int i2c_transfer(struct i2c_adapter *adap, struct i2c_msg *msgs, int num)
{
	uint64_t start;
	int ret, try;

	/*
	 * REVISIT the fault reporting model here is weak:
	 *
	 *  - When we get an error after receiving N bytes from a slave,
	 *    there is no way to report "N".
	 *
	 *  - When we get a NAK after transmitting N bytes to a slave,
	 *    there is no way to report "N" ... or to let the master
	 *    continue executing the rest of this combined message, if
	 *    that's the appropriate response.
	 *
	 *  - When for example "num" is two and we successfully complete
	 *    the first message but get an error part way through the
	 *    second, it's unclear whether that should be reported as
	 *    one (discarding status on the second message) or errno
	 *    (discarding status on the first one).
	 */

	for (ret = 0; ret < num; ret++) {
		dev_dbg(&adap->dev, "master_xfer[%d] %c, addr=0x%02x, "
			"len=%d\n", ret, (msgs[ret].flags & I2C_M_RD)
			? 'R' : 'W', msgs[ret].addr, msgs[ret].len);
	}

	/* Retry automatically on arbitration loss */
	start = get_time_ns();
	for (ret = 0, try = 0; try <= 2; try++) {
		ret = adap->master_xfer(adap, msgs, num);
		if (ret != -EAGAIN)
			break;
		if (is_timeout(start, SECOND >> 1))
			break;
	}

	return ret;
}
EXPORT_SYMBOL(i2c_transfer);

/**
 * i2c_master_send - issue a single I2C message in master transmit mode
 *
 * @param	client	Handle to slave device
 * @param	buf	Data that will be written to the slave
 * @param	count	How many bytes to write
 *
 * Returns negative errno, or else the number of bytes written.
 */
int i2c_master_send(struct i2c_client *client, const char *buf, int count)
{
	struct i2c_adapter *adap = client->adapter;
	struct i2c_msg msg;
	int ret;

	msg.addr = client->addr;
	msg.flags = 0;
	msg.len = count;
	msg.buf = (char *)buf;

	ret = i2c_transfer(adap, &msg, 1);

	/*
	 * If everything went ok (i.e. 1 msg transmitted), return
	 * #bytes transmitted, else error code.
	 */
	return (ret == 1) ? count : ret;
}
EXPORT_SYMBOL(i2c_master_send);

/**
 * i2c_master_recv - issue a single I2C message in master receive mode
 *
 * @param	client	Handle to slave device
 * @param	buf	Where to store data read from slave
 * @param	count	How many bytes to read
 *
 * Returns negative errno, or else the number of bytes read.
 */
int i2c_master_recv(struct i2c_client *client, char *buf, int count)
{
	struct i2c_adapter *adap = client->adapter;
	struct i2c_msg msg;
	int ret;

	msg.addr = client->addr;
	msg.flags = I2C_M_RD;
	msg.len = count;
	msg.buf = buf;

	ret = i2c_transfer(adap, &msg, 1);

	/*
	 * If everything went ok (i.e. 1 msg transmitted), return
	 * #bytes transmitted, else error code.
	 */
	return (ret == 1) ? count : ret;
}
EXPORT_SYMBOL(i2c_master_recv);

int i2c_read_reg(struct i2c_client *client, u32 addr, u8 *buf, u16 count)
{
	u8 msgbuf[2];
	struct i2c_msg msg[] = {
		{
			.addr	= client->addr,
			.buf	= msgbuf,
		},
		{
			.addr	= client->addr,
			.flags	= I2C_M_RD,
			.buf	= buf,
			.len	= count,
		},
	};
	int status, i;

	i = 0;
	if (addr & I2C_ADDR_16_BIT)
		msgbuf[i++] = addr >> 8;
	msgbuf[i++] = addr;
	msg->len = i;

	status = i2c_transfer(client->adapter, msg, ARRAY_SIZE(msg));
	dev_dbg(&client->adapter->dev, "%s: %u@%u --> %d\n", __func__,
		count, addr, status);

	if (status == ARRAY_SIZE(msg))
		return count;
	else if (status >= 0)
		return -EIO;
	else
		return status;
}
EXPORT_SYMBOL(i2c_read_reg);

int i2c_write_reg(struct i2c_client *client, u32 addr, const u8 *buf, u16 count)
{
	u8 msgbuf[256];				/* FIXME */
	struct i2c_msg msg[] = {
		{
			.addr	= client->addr,
			.buf	= msgbuf,
			.len	= count,
		}
	};
	int status, i;

	i = 0;
	if (addr & I2C_ADDR_16_BIT)
		msgbuf[i++] = addr >> 8;
	msgbuf[i++] = addr;
	msg->len += i;

	if (count)
		memcpy(msg->buf + i, buf, count);

	status = i2c_transfer(client->adapter, msg, ARRAY_SIZE(msg));
	dev_dbg(&client->adapter->dev, "%s: %u@%u --> %d\n", __func__,
		count, addr, status);

	if (status == ARRAY_SIZE(msg))
		return count;
	else if (status >= 0)
		return -EIO;
	else
		return status;
}
EXPORT_SYMBOL(i2c_write_reg);

/* i2c bus recovery routines */
int i2c_get_scl_gpio_value(struct i2c_adapter *adap)
{
	gpio_direction_input(adap->bus_recovery_info->scl_gpio);
	return gpio_get_value(adap->bus_recovery_info->scl_gpio);
}

void i2c_set_scl_gpio_value(struct i2c_adapter *adap, int val)
{
	if (val)
		gpio_direction_input(adap->bus_recovery_info->scl_gpio);
	else
		gpio_direction_output(adap->bus_recovery_info->scl_gpio, 0);
}

int i2c_get_sda_gpio_value(struct i2c_adapter *adap)
{
	return gpio_get_value(adap->bus_recovery_info->sda_gpio);
}

static int i2c_get_gpios_for_recovery(struct i2c_adapter *adap)
{
	struct i2c_bus_recovery_info *bri = adap->bus_recovery_info;
	struct device *dev = &adap->dev;
	int ret = 0;

	ret = gpio_request_one(bri->scl_gpio, GPIOF_IN, "i2c-scl");
	if (ret) {
		dev_warn(dev, "Can't get SCL gpio: %d\n", bri->scl_gpio);
		return ret;
	}

	if (bri->get_sda) {
		if (gpio_request_one(bri->sda_gpio, GPIOF_IN, "i2c-sda")) {
			/* work without SDA polling */
			dev_warn(dev, "Can't get SDA gpio: %d. Not using SDA polling\n",
					bri->sda_gpio);
			bri->get_sda = NULL;
		}
	}

	return ret;
}

static void i2c_put_gpios_for_recovery(struct i2c_adapter *adap)
{
	struct i2c_bus_recovery_info *bri = adap->bus_recovery_info;

	if (bri->get_sda)
		gpio_free(bri->sda_gpio);

	gpio_free(bri->scl_gpio);
}

/*
 * We are generating clock pulses. ndelay() determines durating of clk pulses.
 * We will generate clock with rate 100 KHz and so duration of both clock levels
 * is: delay in ns = (10^6 / 100) / 2
 */
#define RECOVERY_NDELAY		5000
#define RECOVERY_CLK_CNT	9

static int i2c_generic_recovery(struct i2c_adapter *adap)
{
	struct i2c_bus_recovery_info *bri = adap->bus_recovery_info;
	int i = 0, val = 1, ret = 0;

	if (bri->prepare_recovery)
		bri->prepare_recovery(adap);

	bri->set_scl(adap, val);
	ndelay(RECOVERY_NDELAY);

	/*
	 * By this time SCL is high, as we need to give 9 falling-rising edges
	 */
	while (i++ < RECOVERY_CLK_CNT * 2) {
		if (val) {
			/* Break if SDA is high */
			if (bri->get_sda && bri->get_sda(adap))
					break;
			/* SCL shouldn't be low here */
			if (!bri->get_scl(adap)) {
				dev_err(&adap->dev,
					"SCL is stuck low, exit recovery\n");
				ret = -EBUSY;
				break;
			}
		}

		val = !val;
		bri->set_scl(adap, val);
		ndelay(RECOVERY_NDELAY);
	}

	if (bri->unprepare_recovery)
		bri->unprepare_recovery(adap);

	return ret;
}

int i2c_generic_scl_recovery(struct i2c_adapter *adap)
{
	return i2c_generic_recovery(adap);
}

int i2c_generic_gpio_recovery(struct i2c_adapter *adap)
{
	int ret;

	ret = i2c_get_gpios_for_recovery(adap);
	if (ret)
		return ret;

	ret = i2c_generic_recovery(adap);
	i2c_put_gpios_for_recovery(adap);

	return ret;
}

int i2c_recover_bus(struct i2c_adapter *adap)
{
	if (!adap->bus_recovery_info)
		return -EOPNOTSUPP;

	dev_dbg(&adap->dev, "Trying i2c bus recovery\n");
	return adap->bus_recovery_info->recover_bus(adap);
}

static void i2c_info(struct device *dev)
{
	const struct i2c_client *client = to_i2c_client(dev);

	printf("  Address: 0x%02x\n", client->addr);
	return;
}

/**
 * i2c_new_device - instantiate one new I2C device
 *
 * @param	adapter	Controller to which device is connected
 * @param	chip	Describes the I2C device
 *
 * On typical mainboards, this is purely internal; and it's not needed
 * after board init creates the hard-wired devices. Some development
 * platforms may not be able to use i2c_register_board_info though,
 * and this is exported so that for example a USB or parport based
 * adapter driver could add devices (which it would learn about
 * out-of-band).
 *
 * Returns the new device, or NULL.
 */
static struct i2c_client *i2c_new_device(struct i2c_adapter *adapter,
					 struct i2c_board_info *chip)
{
	struct i2c_client *client;
	int status;

	client = xzalloc(sizeof *client);
	dev_set_name(&client->dev, chip->type);
	client->dev.type_data = client;
	client->dev.platform_data = chip->platform_data;
	client->dev.id = DEVICE_ID_DYNAMIC;
	client->dev.bus = &i2c_bus;
	client->dev.of_node = chip->of_node;
	client->adapter = adapter;
	client->addr = chip->addr;

	client->dev.parent = &adapter->dev;

	status = register_device(&client->dev);
	if (status) {
		free(client);
		return NULL;
	}
	client->dev.info = i2c_info;

	if (chip->of_node)
		chip->of_node->dev = &client->dev;

	dev_dbg(&client->dev, "registered on bus %d, chip->addr 0x%02x\n",
		adapter->nr, client->addr);

	return client;
}

static void of_i2c_register_devices(struct i2c_adapter *adap)
{
	struct device_node *n;

<<<<<<< HEAD
	/* Only register child devices if the adapter has a node pointer set */
	if (!IS_ENABLED(CONFIG_OFDEVICE) || !adap->dev.of_node)
		return;

=======
>>>>>>> c5b9aedd
	for_each_available_child_of_node(adap->dev.of_node, n) {
		struct i2c_board_info info = {};
		struct i2c_client *result;
		const __be32 *addr;
		int len;

		if (n->dev) {
			dev_dbg(&adap->dev, "of_i2c: skipping already registered %s\n",
				dev_name(n->dev));
			continue;
		}

		of_modalias_node(n, info.type, I2C_NAME_SIZE);

		info.of_node = n;

		addr = of_get_property(n, "reg", &len);
		if (!addr || (len < sizeof(int))) {
			dev_err(&adap->dev, "of_i2c: invalid reg on %s\n",
				n->full_name);
			continue;
		}

		info.addr = be32_to_cpup(addr);
		if (info.addr > (1 << 10) - 1) {
			dev_err(&adap->dev, "of_i2c: invalid addr=%x on %s\n",
				info.addr, n->full_name);
			continue;
		}

		result = i2c_new_device(adap, &info);
		if (!result)
			dev_err(&adap->dev, "of_i2c: Failure registering %s\n",
			        n->full_name);
	}
}

int of_i2c_register_devices_by_node(struct device_node *node)
{
	struct i2c_adapter *adap;

	adap = of_find_i2c_adapter_by_node(node);
	if (!adap)
		return -ENODEV;
	if (IS_ERR(adap))
		return PTR_ERR(adap);

	of_i2c_register_devices(adap);
	return 0;
}

static int i2c_bus_detect(struct device *dev)
{
	struct i2c_adapter *adap;

	list_for_each_entry(adap, &i2c_adapter_list, list) {
		if (dev != adap->dev.parent)
			continue;
		of_i2c_register_devices(adap);
		break;
	}

	return 0;
}

/**
 * i2c_new_dummy - return a new i2c device bound to a dummy driver
 * @adapter: the adapter managing the device
 * @address: seven bit address to be used
 * Context: can sleep
 *
 * This returns an I2C client bound to the "dummy" driver, intended for use
 * with devices that consume multiple addresses.  Examples of such chips
 * include various EEPROMS (like 24c04 and 24c08 models).
 *
 * These dummy devices have two main uses.  First, most I2C and SMBus calls
 * except i2c_transfer() need a client handle; the dummy will be that handle.
 * And second, this prevents the specified address from being bound to a
 * different driver.
 *
 * This returns the new i2c client, which should be saved for later use with
 * i2c_unregister_device(); or NULL to indicate an error.
 */
struct i2c_client *i2c_new_dummy(struct i2c_adapter *adapter, u16 address)
{
	struct i2c_board_info info = {
		I2C_BOARD_INFO("dummy", address),
	};

	return i2c_new_device(adapter, &info);
}
EXPORT_SYMBOL_GPL(i2c_new_dummy);

/**
 * i2c_register_board_info - register I2C devices for a given board
 *
 * @param	info	array of chip descriptors
 * @param	n	how many descriptors are provided
 *
 * Board-specific early init code calls this (probably during
 * arch_initcall) with segments of the I2C device table.
 *
 * Other code can also call this, e.g. a particular add-on board might
 * provide I2C devices through its expansion connector, so code
 * initializing that board would naturally declare its I2C devices.
 *
 */
int i2c_register_board_info(int bus_num, struct i2c_board_info const *info, unsigned n)
{
	struct boardinfo *bi;

	bi = xmalloc(sizeof(*bi) + n * sizeof(*info));

	bi->n_board_info = n;
	bi->bus_num = bus_num;
	memcpy(bi->board_info, info, n * sizeof(*info));

	list_add_tail(&bi->list, &board_list);

	return 0;
}

static void scan_boardinfo(struct i2c_adapter *adapter)
{
	struct boardinfo	*bi;

	list_for_each_entry(bi, &board_list, list) {
		struct i2c_board_info *chip = bi->board_info;
		unsigned n;

		if (bi->bus_num != adapter->nr)
			continue;

		for (n = bi->n_board_info; n > 0; n--, chip++) {
			/*
			 * NOTE: this relies on i2c_new_device to
			 * issue diagnostics when given bogus inputs
			 */
			(void) i2c_new_device(adapter, chip);
		}
	}
}

/**
 *
 * i2c_get_adapter - get an i2c adapter from its busnum
 *
 * @param	busnum	the desired bus number
 *
 */
struct i2c_adapter *i2c_get_adapter(int busnum)
{
	struct i2c_adapter *adap;

	for_each_i2c_adapter(adap)
		if (adap->nr == busnum)
			return adap;
	return NULL;
}

struct i2c_adapter *of_find_i2c_adapter_by_node(struct device_node *node)
{
	struct i2c_adapter *adap;
	int ret;

	ret = of_device_ensure_probed(node);
	if (ret)
		return ERR_PTR(ret);

	for_each_i2c_adapter(adap)
		if (adap->dev.of_node == node)
			return adap;

	return NULL;
}

struct i2c_client *of_find_i2c_device_by_node(struct device_node *node)
{
	struct device *dev = of_find_device_by_node(node);

	if (!dev)
		return NULL;

	if (dev->bus != &i2c_bus)
		return NULL;

	return to_i2c_client(dev);
}

int of_i2c_device_enable_and_register_by_alias(const char *alias)
{
	struct device_node *np;

	np = of_find_node_by_alias(NULL, alias);
	if (!np)
		return -ENODEV;

	of_device_enable(np);
	return of_i2c_register_devices_by_node(np->parent);
}


static void i2c_parse_timing(struct device *dev, char *prop_name,
			     u32 *cur_val_p,
			     u32 def_val, bool use_def)
{
	int ret;

	ret = of_property_read_u32(dev->of_node, prop_name, cur_val_p);
	if (ret && use_def)
		*cur_val_p = def_val;

	dev_dbg(dev, "%s: %u\n", prop_name, *cur_val_p);
}

/**
 * i2c_parse_fw_timings - get I2C related timing parameters from firmware
 * @dev: The device to scan for I2C timing properties
 * @t: the i2c_timings struct to be filled with values
 * @use_defaults: bool to use sane defaults derived from the I2C specification
 *		  when properties are not found, otherwise use 0
 *
 * Scan the device for the generic I2C properties describing timing parameters
 * for the signal and fill the given struct with the results. If a property was
 * not found and use_defaults was true, then maximum timings are assumed which
 * are derived from the I2C specification. If use_defaults is not used, the
 * results will be 0, so drivers can apply their own defaults later. The latter
 * is mainly intended for avoiding regressions of existing drivers which want
 * to switch to this function. New drivers almost always should use the defaults.
 */

void i2c_parse_fw_timings(struct device *dev, struct i2c_timings *t,
			  bool use_defaults)
{
	bool u = use_defaults;
	u32 d;

	i2c_parse_timing(dev, "clock-frequency", &t->bus_freq_hz,
			 I2C_MAX_STANDARD_MODE_FREQ, u);

	d = t->bus_freq_hz <= I2C_MAX_STANDARD_MODE_FREQ ? 1000 :
	    t->bus_freq_hz <= I2C_MAX_FAST_MODE_FREQ ? 300 : 120;
	i2c_parse_timing(dev, "i2c-scl-rising-time-ns", &t->scl_rise_ns, d, u);

	d = t->bus_freq_hz <= I2C_MAX_FAST_MODE_FREQ ? 300 : 120;
	i2c_parse_timing(dev, "i2c-scl-falling-time-ns", &t->scl_fall_ns, d, u);

	i2c_parse_timing(dev, "i2c-scl-internal-delay-ns",
			 &t->scl_int_delay_ns, 0, u);
	i2c_parse_timing(dev, "i2c-sda-falling-time-ns", &t->sda_fall_ns,
			 t->scl_fall_ns, u);
	i2c_parse_timing(dev, "i2c-sda-hold-time-ns", &t->sda_hold_ns, 0, u);
	i2c_parse_timing(dev, "i2c-digital-filter-width-ns",
			 &t->digital_filter_width_ns, 0, u);
	i2c_parse_timing(dev, "i2c-analog-filter-cutoff-frequency",
			 &t->analog_filter_cutoff_freq_hz, 0, u);
}
EXPORT_SYMBOL_GPL(i2c_parse_fw_timings);

/**
 * i2c_add_numbered_adapter - declare i2c adapter, use static bus number
 * @adapter: the adapter to register (with adap->nr initialized)
 *
 * This routine is used to declare an I2C adapter when its bus number
 * matters.  For example, use it for I2C adapters from system-on-chip CPUs,
 * or otherwise built in to the system's mainboard, and where i2c_board_info
 * is used to properly configure I2C devices.
 *
 * When this returns zero, the specified adapter became available for
 * clients using the bus number provided in adap->nr.  Also, the table
 * of I2C devices pre-declared using i2c_register_board_info() is scanned,
 * and the appropriate driver model device nodes are created.  Otherwise, a
 * negative errno value is returned.
 */
int i2c_add_numbered_adapter(struct i2c_adapter *adapter)
{
	struct device *hw_dev;
	int ret;

	if (adapter->nr < 0) {
		int nr;

		for (nr = 0;; nr++)
			if (!i2c_get_adapter(nr))
				break;
		adapter->nr = nr;
	} else {
		if (i2c_get_adapter(adapter->nr))
			return -EBUSY;
	}

	adapter->dev.id = adapter->nr;
	dev_set_name(&adapter->dev, "i2c");

	ret = register_device(&adapter->dev);
	if (ret)
		return ret;

	list_add_tail(&adapter->list, &i2c_adapter_list);

	/* populate children from any i2c device tables */
	scan_boardinfo(adapter);

	hw_dev = adapter->dev.parent;
	if (hw_dev && dev_of_node(hw_dev)) {
		if (!hw_dev->detect)
			hw_dev->detect = i2c_bus_detect;
		i2c_bus_detect(hw_dev);
	}

	return 0;
}
EXPORT_SYMBOL(i2c_add_numbered_adapter);

static int i2c_probe(struct device *dev)
{
	return dev->driver->probe(dev);
}

static void i2c_remove(struct device *dev)
{
	if (dev->driver->remove)
		dev->driver->remove(dev);
}

struct bus_type i2c_bus = {
	.name = "i2c",
	.match = device_match_of_modalias,
	.probe = i2c_probe,
	.remove = i2c_remove,
};

static int i2c_bus_init(void)
{
	return bus_register(&i2c_bus);
}
pure_initcall(i2c_bus_init);<|MERGE_RESOLUTION|>--- conflicted
+++ resolved
@@ -420,13 +420,6 @@
 {
 	struct device_node *n;
 
-<<<<<<< HEAD
-	/* Only register child devices if the adapter has a node pointer set */
-	if (!IS_ENABLED(CONFIG_OFDEVICE) || !adap->dev.of_node)
-		return;
-
-=======
->>>>>>> c5b9aedd
 	for_each_available_child_of_node(adap->dev.of_node, n) {
 		struct i2c_board_info info = {};
 		struct i2c_client *result;
