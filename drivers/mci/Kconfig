menuconfig MCI
	bool "MCI drivers"
	select DISK
	help
	  Add support for MCI drivers, used to handle MMC and SD cards

if MCI

comment "--- Feature list ---"

config MCI_STARTUP
	bool "Probe on system start"
	help
	  Say 'y' here if the MCI framework should probe for attached MCI cards
	  on system start up. This is required if the card carries barebox's
	  environment (for example on systems where the MCI card is the sole
	  bootmedia). Otherwise probing run on demand with "mci*.probe=1"

config MCI_INFO
	bool "MCI Info"
	depends on CMD_DEVINFO
	default y
	help
	  This entry adds more info about the attached MCI card, when the
	  'devinfo' command is used on the mci device.

config MCI_WRITE
	bool "Support writing to MCI cards"
	default y
	select DISK_WRITE

config MCI_MMC_BOOT_PARTITIONS
	bool "support MMC boot partitions"

comment "--- MCI host drivers ---"

config MCI_SDHCI
	bool

config MCI_DW
	bool "Synopsys DesignWare Memory Card Interface"
	depends on HAS_DMA
	help
	  This selects support for the Synopsys DesignWare Mobile Storage IP
	  block, this provides host support for SD and MMC interfaces, in both
	  PIO and external DMA modes.

config MCI_DW_PIO
	bool "Use PIO mode on Synopsys DesignWare MCI"
	depends on MCI_DW
	help
	  Use PIO mode (instead of IDMAC) in DW MMC driver.

config MCI_MXS
	bool "i.MX23/i.MX28"
	depends on ARCH_MXS
	help
	  Enable this entry to add support to read and write SD cards on a
	  i.MX23/i.MX28 based system.

config MCI_S3C
	bool "S3C"
	depends on ARCH_S3C24xx
	help
	  Enable this entry to add support to read and write SD cards on a
	  Samsung S3C24xx based system.

config MCI_BCM283X
	bool "MCI support for BCM283X"
	depends on ARCH_BCM283X

config MCI_BCM283X_SDHOST
	bool "BCM283X sdhost"
	depends on ARCH_BCM283X
	select MCI_SDHCI

config MCI_DOVE
	bool "Marvell Dove SDHCI"
	depends on ARCH_DOVE
	select MCI_SDHCI
	help
	  Enable this entry to add support to read and write SD cards on a
	  Marvell Dove SoC based system.

config MCI_IMX
	bool "i.MX"
	depends on ARCH_IMX27 || ARCH_IMX31
	help
	  Enable this entry to add support to read and write SD cards on a
	  Freescale i.MX based system.

config MCI_IMX_ESDHC
	bool "i.MX esdhc"
	depends on ARCH_IMX || ARCH_LAYERSCAPE
	select MCI_SDHCI
	help
	  Enable this entry to add support to read and write SD cards on a
	  Freescale i.MX25/35/51 based system.

config MCI_IMX_ESDHC_PIO
	bool "use PIO mode"
	depends on MCI_IMX_ESDHC
	help
	  mostly useful for debugging. Normally you should use DMA.

<<<<<<< HEAD
=======
config MCI_IMX_ESDHC_PBL
	bool
        select MCI_SDHCI

>>>>>>> 4a7d7b16
config MCI_OMAP_HSMMC
	bool "OMAP HSMMC"
	depends on ARCH_OMAP4 || ARCH_OMAP3 || ARCH_AM33XX
	help
	  Enable this entry to add support to read and write SD cards on
	  both OMAP3 and OMAP4 based systems.

config MCI_PXA
	bool "PXA"
	depends on ARCH_PXA2XX
	help
	  Enable this entry to add support to read and write SD cards on a
	  XScale PXA25x / PXA27x based system.

config MCI_ATMEL
	bool "ATMEL (AT91)"
	depends on ARCH_AT91
	help
	  Enable this entry to add support to read and write SD cards on a
	  Atmel AT91.

config MCI_MMCI
	bool "ARM PL180 MMCI"
	depends on ARM_AMBA
	help
	  Enable this entry to add support to read and write SD cards on a
	  ARM AMBA PL180.

config MCI_TEGRA
	bool "Tegra SD/MMC"
	depends on ARCH_TEGRA
	select MCI_SDHCI
	help
	  Enable this to support SD and MMC card read/write on a Tegra based
	  systems.

config MCI_ARASAN
	bool "Arasan SDHCI Controller"
	help
	  Enable this to support SD and MMC card read/write on systems with
	  the Arasan SD3.0 / SDIO3.0 / eMMC4.51 host controller.

config MCI_SPI
	bool "MMC/SD over SPI"
	select CRC7
	depends on SPI
	help
	  Some systems access MMC/SD/SDIO cards using a SPI controller
	  instead of using a "native" MMC/SD/SDIO controller. This has a
	  disadvantage of being relatively high overhead, but a compensating
	  advantage of working on many systems without dedicated MMC/SD/SDIO
	  controllers.

config MMC_SPI_CRC_ON
	bool "Enable CRC protection for transfers"
	select CRC_ITU_T
	depends on MCI_SPI
	help
	  Enable CRC protection for transfers

config MCI_STM32_SDMMC2
	bool "STMicroelectronics STM32H7 SD/MMC Host Controller support"
	depends on ARM_AMBA
	depends on RESET_CONTROLLER
	help
	  This selects support for the SD/MMC controller on STM32H7 SoCs.
	  If you have a board based on such a SoC and with a SD/MMC slot,
	  say Y or M here.

endif

config MCI_IMX_ESDHC_PBL
	bool<|MERGE_RESOLUTION|>--- conflicted
+++ resolved
@@ -1,3 +1,6 @@
+config MCI_SDHCI
+	bool
+
 menuconfig MCI
 	bool "MCI drivers"
 	select DISK
@@ -33,9 +36,6 @@
 	bool "support MMC boot partitions"
 
 comment "--- MCI host drivers ---"
-
-config MCI_SDHCI
-	bool
 
 config MCI_DW
 	bool "Synopsys DesignWare Memory Card Interface"
@@ -103,13 +103,6 @@
 	help
 	  mostly useful for debugging. Normally you should use DMA.
 
-<<<<<<< HEAD
-=======
-config MCI_IMX_ESDHC_PBL
-	bool
-        select MCI_SDHCI
-
->>>>>>> 4a7d7b16
 config MCI_OMAP_HSMMC
 	bool "OMAP HSMMC"
 	depends on ARCH_OMAP4 || ARCH_OMAP3 || ARCH_AM33XX
@@ -182,4 +175,5 @@
 endif
 
 config MCI_IMX_ESDHC_PBL
-	bool+	bool
+	select MCI_SDHCI