--- conflicted
+++ resolved
@@ -1473,36 +1473,7 @@
 	if (rc != 0)
 		return 0;
 
-<<<<<<< HEAD
-	if (!val)
-		return -EINVAL;
-
-	probe = simple_strtoul(val, NULL, 0);
-	if (probe != 0) {
-		rc = mci_card_probe(mci);
-		if (rc != 0)
-			return rc;
-	}
-
-	return dev_param_set_generic(mci_dev, param, val);
-}
-
-/**
- * Add parameter to the MCI device on demand
- * @param mci_dev MCI device instance
- * @return 0 on success
- *
- * This parameter is only available (or usefull) if MCI card probing is delayed
- */
-static int add_mci_parameter(struct device_d *mci_dev)
-{
-	int rc;
-
-	/* provide a 'probing right now' parameter for the user */
-	rc = dev_add_param(mci_dev, "probe", mci_set_probe, NULL, 0);
-=======
 	rc = mci_card_probe(mci);
->>>>>>> 2f24a5c3
 	if (rc != 0)
 		return rc;
 
