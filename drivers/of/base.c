/*
 * base.c - basic devicetree functions
 *
 * Copyright (c) 2012 Sascha Hauer <s.hauer@pengutronix.de>, Pengutronix
 *
 * based on Linux devicetree support
 *
 * See file CREDITS for list of people who contributed to this
 * project.
 *
 * This program is free software; you can redistribute it and/or modify
 * it under the terms of the GNU General Public License version 2
 * as published by the Free Software Foundation.
 *
 * This program is distributed in the hope that it will be useful,
 * but WITHOUT ANY WARRANTY; without even the implied warranty of
 * MERCHANTABILITY or FITNESS FOR A PARTICULAR PURPOSE.  See the
 * GNU General Public License for more details.
 */
#include <common.h>
#include <of.h>
#include <errno.h>
#include <libfdt.h>
#include <malloc.h>
#include <init.h>
#include <memory.h>
#include <sizes.h>
#include <linux/ctype.h>

/**
 * struct alias_prop - Alias property in 'aliases' node
 * @link:	List node to link the structure in aliases_lookup list
 * @alias:	Alias property name
 * @np:		Pointer to device_node that the alias stands for
 * @id:		Index value from end of alias name
 * @stem:	Alias string without the index
 *
 * The structure represents one alias property of 'aliases' node as
 * an entry in aliases_lookup list.
 */
struct alias_prop {
	struct list_head link;
	const char *alias;
	struct device_node *np;
	int id;
	char stem[0];
};

static LIST_HEAD(aliases_lookup);

static LIST_HEAD(phandle_list);

static LIST_HEAD(allnodes);

struct device_node *root_node;

struct device_node *of_aliases;

int of_n_addr_cells(struct device_node *np)
{
	const __be32 *ip;

	do {
		if (np->parent)
			np = np->parent;
		ip = of_get_property(np, "#address-cells", NULL);
		if (ip)
			return be32_to_cpup(ip);
	} while (np->parent);
	/* No #address-cells property for the root node */
	return OF_ROOT_NODE_ADDR_CELLS_DEFAULT;
}
EXPORT_SYMBOL(of_n_addr_cells);

int of_n_size_cells(struct device_node *np)
{
	const __be32 *ip;

	do {
		if (np->parent)
			np = np->parent;
		ip = of_get_property(np, "#size-cells", NULL);
		if (ip)
			return be32_to_cpup(ip);
	} while (np->parent);
	/* No #size-cells property for the root node */
	return OF_ROOT_NODE_SIZE_CELLS_DEFAULT;
}
EXPORT_SYMBOL(of_n_size_cells);

static void of_bus_default_count_cells(struct device_node *dev,
				       int *addrc, int *sizec)
{
	if (addrc)
		*addrc = of_n_addr_cells(dev);
	if (sizec)
		*sizec = of_n_size_cells(dev);
}

void of_bus_count_cells(struct device_node *dev,
			int *addrc, int *sizec)
{
	of_bus_default_count_cells(dev, addrc, sizec);
}

struct property *of_find_property(const struct device_node *node, const char *name)
{
	struct property *p;

	if (!node)
		return NULL;

	list_for_each_entry(p, &node->properties, list)
		if (!strcmp(p->name, name))
			return p;
	return NULL;
}
EXPORT_SYMBOL(of_find_property);

static void of_alias_add(struct alias_prop *ap, struct device_node *np,
			 int id, const char *stem, int stem_len)
{
	ap->np = np;
	ap->id = id;
	strncpy(ap->stem, stem, stem_len);
	ap->stem[stem_len] = 0;
	list_add_tail(&ap->link, &aliases_lookup);
	pr_debug("adding DT alias:%s: stem=%s id=%i node=%s\n",
		 ap->alias, ap->stem, ap->id, np->full_name);
}

/**
 * of_alias_scan - Scan all properties of 'aliases' node
 *
 * The function scans all the properties of 'aliases' node and populates
 * the global lookup table with the properties.  It returns the
 * number of alias_prop found, or error code in error case.
 */
void of_alias_scan(void)
{
	struct property *pp;
	struct alias_prop *app, *tmp;

	list_for_each_entry_safe(app, tmp, &aliases_lookup, link)
		free(app);

	INIT_LIST_HEAD(&aliases_lookup);

	of_aliases = of_find_node_by_path("/aliases");
	if (!of_aliases)
		return;

	list_for_each_entry(pp, &of_aliases->properties, list) {
		const char *start = pp->name;
		const char *end = start + strlen(start);
		struct device_node *np;
		struct alias_prop *ap;
		int id, len;

		/* Skip those we do not want to proceed */
		if (!strcmp(pp->name, "name") ||
		    !strcmp(pp->name, "phandle") ||
		    !strcmp(pp->name, "linux,phandle"))
			continue;

		np = of_find_node_by_path(pp->value);
		if (!np)
			continue;

		/* walk the alias backwards to extract the id and work out
		 * the 'stem' string */
		while (isdigit(*(end-1)) && end > start)
			end--;
		len = end - start;

		id = simple_strtol(end, 0, 10);
		if (id < 0)
			continue;

		/* Allocate an alias_prop with enough space for the stem */
		ap = xzalloc(sizeof(*ap) + len + 1);
		if (!ap)
			continue;
		ap->alias = start;
		of_alias_add(ap, np, id, start, len);
	}
}

/**
 * of_alias_get_id - Get alias id for the given device_node
 * @np:		Pointer to the given device_node
 * @stem:	Alias stem of the given device_node
 *
 * The function travels the lookup table to get alias id for the given
 * device_node and alias stem.  It returns the alias id if find it.
 */
int of_alias_get_id(struct device_node *np, const char *stem)
{
	struct alias_prop *app;
	int id = -ENODEV;

	list_for_each_entry(app, &aliases_lookup, link) {
		if (strcmp(app->stem, stem) != 0)
			continue;

		if (np == app->np) {
			id = app->id;
			break;
		}
	}

	return id;
}
EXPORT_SYMBOL_GPL(of_alias_get_id);

u64 of_translate_address(struct device_node *node, const __be32 *in_addr)
{
	struct property *p;
	u64 addr = be32_to_cpu(*in_addr);

	while (1) {
		int na, nc;

		if (!node->parent)
			return addr;

		node = node->parent;
		p = of_find_property(node, "ranges");
		if (!p && node->parent)
			return OF_BAD_ADDR;
		of_bus_count_cells(node, &na, &nc);
		if (na != 1 || nc != 1) {
			printk("%s: #size-cells != 1 or #address-cells != 1 "
					"currently not supported\n", node->name);
			return OF_BAD_ADDR;
		}
	}
}
EXPORT_SYMBOL(of_translate_address);

/*
 * of_find_node_by_phandle - Find a node given a phandle
 * @handle:    phandle of the node to find
 */
struct device_node *of_find_node_by_phandle(phandle phandle)
{
	struct device_node *node;

	list_for_each_entry(node, &phandle_list, phandles)
		if (node->phandle == phandle)
			return node;
	return NULL;
}
EXPORT_SYMBOL(of_find_node_by_phandle);

/*
 * Find a property with a given name for a given node
 * and return the value.
 */
const void *of_get_property(const struct device_node *np, const char *name,
			 int *lenp)
{
	struct property *pp = of_find_property(np, name);

	if (!pp)
		return NULL;

	if (lenp)
		*lenp = pp->length;

	return pp ? pp->value : NULL;
}
EXPORT_SYMBOL(of_get_property);

/** Checks if the given "compat" string matches one of the strings in
 * the device's "compatible" property
 */
int of_device_is_compatible(const struct device_node *device,
		const char *compat)
{
	const char *cp;
	int cplen, l;

	cp = of_get_property(device, "compatible", &cplen);
	if (cp == NULL)
		return 0;
	while (cplen > 0) {
		if (strcmp(cp, compat) == 0)
			return 1;
		l = strlen(cp) + 1;
		cp += l;
		cplen -= l;
	}

	return 0;
}
EXPORT_SYMBOL(of_device_is_compatible);

int of_match(struct device_d *dev, struct driver_d *drv)
{
	struct of_device_id *id;

	id = drv->of_compatible;

	while (id->compatible) {
		if (of_device_is_compatible(dev->device_node, id->compatible) == 1) {
			dev->of_id_entry = id;
			return 0;
		}
		id++;
	}

	return 1;
}
EXPORT_SYMBOL(of_match);

/**
 * of_property_read_u32_array - Find and read an array of 32 bit integers
 * from a property.
 *
 * @np:		device node from which the property value is to be read.
 * @propname:	name of the property to be searched.
 * @out_value:	pointer to return value, modified only if return value is 0.
 *
 * Search for a property in a device node and read 32-bit value(s) from
 * it. Returns 0 on success, -EINVAL if the property does not exist,
 * -ENODATA if property does not have a value, and -EOVERFLOW if the
 * property data isn't large enough.
 *
 * The out_value is modified only if a valid u32 value can be decoded.
 */
int of_property_read_u32_array(const struct device_node *np,
			       const char *propname, u32 *out_values,
			       size_t sz)
{
	struct property *prop = of_find_property(np, propname);
	const __be32 *val;

	if (!prop)
		return -EINVAL;
	if (!prop->value)
		return -ENODATA;
	if ((sz * sizeof(*out_values)) > prop->length)
		return -EOVERFLOW;

	val = prop->value;
	while (sz--)
		*out_values++ = be32_to_cpup(val++);
	return 0;
}
EXPORT_SYMBOL_GPL(of_property_read_u32_array);

/**
 * of_parse_phandles_with_args - Find a node pointed by phandle in a list
 * @np:		pointer to a device tree node containing a list
 * @list_name:	property name that contains a list
 * @cells_name:	property name that specifies phandles' arguments count
 * @index:	index of a phandle to parse out
 * @out_node:	optional pointer to device_node struct pointer (will be filled)
 * @out_args:	optional pointer to arguments pointer (will be filled)
 *
 * This function is useful to parse lists of phandles and their arguments.
 * Returns 0 on success and fills out_node and out_args, on error returns
 * appropriate errno value.
 *
 * Example:
 *
 * phandle1: node1 {
 * 	#list-cells = <2>;
 * }
 *
 * phandle2: node2 {
 * 	#list-cells = <1>;
 * }
 *
 * node3 {
 * 	list = <&phandle1 1 2 &phandle2 3>;
 * }
 *
 * To get a device_node of the `node2' node you may call this:
 * of_parse_phandles_with_args(node3, "list", "#list-cells", 2, &node2, &args);
 */
int of_parse_phandles_with_args(struct device_node *np, const char *list_name,
				const char *cells_name, int index,
				struct device_node **out_node,
				const void **out_args)
{
	int ret = -EINVAL;
	const __be32 *list;
	const __be32 *list_end;
	int size;
	int cur_index = 0;
	struct device_node *node = NULL;
	const void *args = NULL;

	list = of_get_property(np, list_name, &size);
	if (!list) {
		ret = -ENOENT;
		goto err0;
	}
	list_end = list + size / sizeof(*list);

	while (list < list_end) {
		const __be32 *cells;
		phandle phandle;

		phandle = be32_to_cpup(list++);
		args = list;

		/* one cell hole in the list = <>; */
		if (!phandle)
			goto next;

		node = of_find_node_by_phandle(phandle);
		if (!node) {
			pr_debug("%s: could not find phandle %d\n",
				 np->full_name, phandle);
			goto err0;
		}

		cells = of_get_property(node, cells_name, &size);
		if (!cells || size != sizeof(*cells)) {
			pr_debug("%s: could not get %s for %s\n",
				 np->full_name, cells_name, node->full_name);
			goto err1;
		}

		list += be32_to_cpup(cells);
		if (list > list_end) {
			pr_debug("%s: insufficient arguments length\n",
				 np->full_name);
			goto err1;
		}
next:
		if (cur_index == index)
			break;

		node = NULL;
		args = NULL;
		cur_index++;
	}

	if (!node) {
		/*
		 * args w/o node indicates that the loop above has stopped at
		 * the 'hole' cell. Report this differently.
		 */
		if (args)
			ret = -EEXIST;
		else
			ret = -ENOENT;
		goto err0;
	}

	if (out_node)
		*out_node = node;
	if (out_args)
		*out_args = args;

	return 0;
err1:
err0:
	pr_debug("%s failed with status %d\n", __func__, ret);
	return ret;
}
EXPORT_SYMBOL(of_parse_phandles_with_args);

/**
 * of_machine_is_compatible - Test root of device tree for a given compatible value
 * @compat: compatible string to look for in root node's compatible property.
 *
 * Returns true if the root node has the given value in its
 * compatible property.
 */
int of_machine_is_compatible(const char *compat)
{
	if (!root_node)
		return 0;

	return of_device_is_compatible(root_node, compat);
}
EXPORT_SYMBOL(of_machine_is_compatible);

/**
 *	of_find_node_by_path - Find a node matching a full OF path
 *	@path:	The full path to match
 *
 *	Returns a node pointer with refcount incremented, use
 *	of_node_put() on it when done.
 */
struct device_node *of_find_node_by_path(const char *path)
{
	struct device_node *np;

	if (!strcmp(path, "/"))
		return root_node;

	list_for_each_entry(np, &allnodes, list) {
		if (np->full_name && (strcmp(np->full_name, path) == 0))
			return np;
	}
<<<<<<< HEAD
=======

>>>>>>> 9a554f8f
	return NULL;
}
EXPORT_SYMBOL(of_find_node_by_path);

/**
 * of_property_read_string - Find and read a string from a property
 * @np:		device node from which the property value is to be read.
 * @propname:	name of the property to be searched.
 * @out_string:	pointer to null terminated return string, modified only if
 *		return value is 0.
 *
 * Search for a property in a device tree node and retrieve a null
 * terminated string value (pointer to data, not a copy). Returns 0 on
 * success, -EINVAL if the property does not exist, -ENODATA if property
 * does not have a value, and -EILSEQ if the string is not null-terminated
 * within the length of the property data.
 *
 * The out_string pointer is modified only if a valid string can be decoded.
 */
int of_property_read_string(struct device_node *np, const char *propname,
				const char **out_string)
{
	struct property *prop = of_find_property(np, propname);
	if (!prop)
		return -EINVAL;
	if (!prop->value)
		return -ENODATA;
	if (strnlen(prop->value, prop->length) >= prop->length)
		return -EILSEQ;
	*out_string = prop->value;
	return 0;
}
EXPORT_SYMBOL_GPL(of_property_read_string);

struct device_node *of_get_root_node(void)
{
	return root_node;
}

static int of_node_disabled(struct device_node *node)
{
	struct property *p;

	p = of_find_property(node, "status");
	if (p) {
		if (!strcmp("disabled", p->value))
			return 1;
	}
	return 0;
}

void of_print_nodes(struct device_node *node, int indent)
{
	struct device_node *n;
	struct property *p;
	int i;

	if (!node)
		return;

	if (of_node_disabled(node))
		return;

	for (i = 0; i < indent; i++)
		printf("\t");

	printf("%s%s\n", node->name, node->name ? " {" : "{");

	list_for_each_entry(p, &node->properties, list) {
		for (i = 0; i < indent + 1; i++)
			printf("\t");
		printf("%s: ", p->name);
		of_print_property(p->value, p->length);
		printf("\n");
	}

	list_for_each_entry(n, &node->children, parent_list) {
		of_print_nodes(n, indent + 1);
	}

	for (i = 0; i < indent; i++)
		printf("\t");
	printf("};\n");
}

struct device_node *of_new_node(struct device_node *parent, const char *name)
{
	struct device_node *node;

	if (!parent && root_node)
		return NULL;

	node = xzalloc(sizeof(*node));
	node->parent = parent;
	if (parent)
		list_add_tail(&node->parent_list, &parent->children);
	else
		root_node = node;

	INIT_LIST_HEAD(&node->children);
	INIT_LIST_HEAD(&node->properties);

	if (parent) {
		node->name = xstrdup(name);
		node->full_name = asprintf("%s/%s", node->parent->full_name, name);
	} else {
		node->name = xstrdup("");
		node->full_name = xstrdup("");
	}

	list_add_tail(&node->list, &allnodes);

	return node;
}

struct property *of_new_property(struct device_node *node, const char *name,
		const void *data, int len)
{
	struct property *prop;

	prop = xzalloc(sizeof(*prop));

	prop->name = strdup(name);
	prop->length = len;
	prop->value = xzalloc(len);
	memcpy(prop->value, data, len);

	list_add_tail(&prop->list, &node->properties);

	return prop;
}

void of_delete_property(struct property *pp)
{
	list_del(&pp->list);

	free(pp->name);
	free(pp->value);
	free(pp);
}

static struct device_d *add_of_device(struct device_node *node)
{
	struct device_d *dev;
	char *name, *at;
	const struct property *cp;

	if (of_node_disabled(node))
		return NULL;

	cp = of_get_property(node, "compatible", NULL);
	if (!cp)
		return NULL;

	dev = xzalloc(sizeof(*dev));

	name = xstrdup(node->name);
	at = strchr(name, '@');
	if (at) {
		*at = 0;
		snprintf(dev->name, MAX_DRIVER_NAME, "%s.%s", at + 1, name);
	} else {
		strncpy(dev->name, node->name, MAX_DRIVER_NAME);
	}

	dev->id = DEVICE_ID_SINGLE;
	dev->resource = node->resource;
	dev->num_resources = 1;
	dev->device_node = node;
	node->device = dev;

	debug("register device 0x%08x\n", node->resource[0].start);

	platform_device_register(dev);

	free(name);

	return dev;
}
EXPORT_SYMBOL(add_of_device);

u64 dt_mem_next_cell(int s, const __be32 **cellp)
{
	const __be32 *p = *cellp;

	*cellp = p + s;
	return of_read_number(p, s);
}

static int of_add_memory(struct device_node *node)
{
	int na, nc;
	const __be32 *reg, *endp;
	int len, r = 0;
	static char str[6];

	of_bus_count_cells(node, &na, &nc);

	reg = of_get_property(node, "reg", &len);
	if (!reg)
		return 0;

	endp = reg + (len / sizeof(__be32));

	while ((endp - reg) >= (na + nc)) {
		u64 base, size;

		base = dt_mem_next_cell(na, &reg);
		size = dt_mem_next_cell(nc, &reg);

		if (size == 0)
			continue;

		sprintf(str, "ram%d", r);

                barebox_add_memory_bank(str, base, size);

		r++;
        }

	return 0;
}

static int add_of_device_resource(struct device_node *node)
{
	struct property *reg, *type;
	u64 address, size;
	struct resource *res;
	struct device_d *dev;
	phandle phandle;
	int ret;

	ret = of_property_read_u32(node, "phandle", &phandle);
	if (!ret) {
		node->phandle = phandle;
		list_add_tail(&node->phandles, &phandle_list);
	}

	type = of_find_property(node, "device_type");
	if (type)
		return of_add_memory(node);

	reg = of_find_property(node, "reg");
	if (!reg)
		return -ENODEV;

	address = of_translate_address(node, reg->value);
	if (address == OF_BAD_ADDR)
		return -EINVAL;

	size = be32_to_cpu(((u32 *)reg->value)[1]);

	/*
	 * A device may already be registered as platform_device.
	 * Instead of registering the same device again, just
	 * add this node to the existing device.
	 */
	for_each_device(dev) {
		if (!dev->resource)
			continue;
		if (dev->resource->start == address) {
			debug("connecting %s to %s\n", node->name, dev_name(dev));
			node->device = dev;
			dev->device_node = node;
			node->resource = dev->resource;
			return 0;
		}
	}

	res = xzalloc(sizeof(*res));
	res->start = address;
	res->end = address + size - 1;
	res->flags = IORESOURCE_MEM;

	node->resource = res;

	add_of_device(node);

	return 0;
}

void of_free(struct device_node *node)
{
	struct device_node *n, *nt;
	struct property *p, *pt;

	if (!node)
		return;

	list_del(&node->list);

	list_for_each_entry_safe(p, pt, &node->properties, list) {
		list_del(&p->list);
		free(p->name);
		free(p->value);
		free(p);
	}

	list_for_each_entry_safe(n, nt, &node->children, parent_list) {
		of_free(n);
	}

	if (node->parent)
		list_del(&node->parent_list);

	if (node->device)
		node->device->device_node = NULL;
	else
		free(node->resource);

	free(node->name);
	free(node->full_name);
	free(node);

	if (node == root_node)
		root_node = NULL;

	of_alias_scan();
}

static void __of_probe(struct device_node *node)
{
	struct device_node *n;

	if (node->device)
		return;

	add_of_device_resource(node);

	list_for_each_entry(n, &node->children, parent_list)
		__of_probe(n);
}

struct device_node *of_chosen;
const char *of_model;

const char *of_get_model(void)
{
	return of_model;
}

int of_probe(void)
{
	if(!root_node)
		return -ENODEV;

	of_chosen = of_find_node_by_path("/chosen");
	of_property_read_string(root_node, "model", &of_model);

	__of_probe(root_node);

	return 0;
}

static struct device_node *of_find_child(struct device_node *node, const char *name)
{
	struct device_node *_n;

	if (!root_node)
		return NULL;

	if (!node && !*name)
		return root_node;

	if (!node)
		node = root_node;

	list_for_each_entry(_n, &node->children, parent_list) {
		if (!strcmp(_n->name, name))
			return _n;
	}

	return NULL;
}

/*
 * Parse a flat device tree binary blob and store it in the barebox
 * internal tree format,
 */
int of_unflatten_dtb(struct fdt_header *fdt)
{
	const void *nodep;	/* property node pointer */
	int  nodeoffset;	/* node offset from libfdt */
	int  nextoffset;	/* next node offset from libfdt */
	uint32_t tag;		/* tag */
	int  len;		/* length of the property */
	int  level = 0;		/* keep track of nesting level */
	const struct fdt_property *fdt_prop;
	const char *pathp;
	int depth = 10000;
	struct device_node *node = NULL, *n;
	struct property *p;

	nodeoffset = fdt_path_offset(fdt, "/");
	if (nodeoffset < 0) {
		/*
		 * Not found or something else bad happened.
		 */
		printf ("libfdt fdt_path_offset() returned %s\n",
			fdt_strerror(nodeoffset));
		return -EINVAL;
	}

	while (1) {
		tag = fdt_next_tag(fdt, nodeoffset, &nextoffset);
		switch (tag) {
		case FDT_BEGIN_NODE:
			pathp = fdt_get_name(fdt, nodeoffset, NULL);

			if (pathp == NULL)
				pathp = "/* NULL pointer error */";

			n = of_find_child(node, pathp);
			if (n) {
				node = n;
			} else {
				node = of_new_node(node, pathp);
			}
			break;
		case FDT_END_NODE:
			node = node->parent;
			break;
		case FDT_PROP:
			fdt_prop = fdt_offset_ptr(fdt, nodeoffset,
					sizeof(*fdt_prop));
			pathp    = fdt_string(fdt,
					fdt32_to_cpu(fdt_prop->nameoff));
			len      = fdt32_to_cpu(fdt_prop->len);
			nodep    = fdt_prop->data;

			p = of_find_property(node, pathp);
			if (p) {
				free(p->value);
				p->value = xzalloc(len);
				memcpy(p->value, nodep, len);
			} else {
				of_new_property(node, pathp, nodep, len);
			}
			break;
		case FDT_NOP:
			break;
		case FDT_END:
			of_alias_scan();
			return 0;
		default:
			if (level <= depth)
				printf("Unknown tag 0x%08X\n", tag);
			return -EINVAL;
		}
		nodeoffset = nextoffset;
	}

	return 0;
}

static int __of_flatten_dtb(void *fdt, struct device_node *node)
{
	struct property *p;
	struct device_node *n;
	int ret;

	ret = fdt_begin_node(fdt, node->name);
	if (ret)
		return ret;

	list_for_each_entry(p, &node->properties, list) {
		ret = fdt_property(fdt, p->name, p->value, p->length);
		if (ret)
			return ret;
	}

	list_for_each_entry(n, &node->children, parent_list) {
		ret = __of_flatten_dtb(fdt, n);
		if (ret)
			return ret;
	}

	ret = fdt_end_node(fdt);

	return ret;
}

#define DTB_SIZE	SZ_128K

void *of_flatten_dtb(void)
{
	void *fdt;
	int ret;

	if (!root_node)
		return NULL;

	fdt = malloc(DTB_SIZE);
	if (!fdt)
		return NULL;

	memset(fdt, 0, DTB_SIZE);

	ret = fdt_create(fdt, DTB_SIZE);
	if (ret)
		goto out_free;

	ret = fdt_finish_reservemap(fdt);
	if (ret)
		goto out_free;

	ret = __of_flatten_dtb(fdt, root_node);
	if (ret)
		goto out_free;

	fdt_finish(fdt);

	return fdt;

out_free:
	free(fdt);

	return NULL;
}

int of_device_is_stdout_path(struct device_d *dev)
{
	struct device_node *dn;
	const char *name;

	name = of_get_property(of_chosen, "linux,stdout-path", NULL);
	if (name == NULL)
		return 0;
	dn = of_find_node_by_path(name);

	if (!dn)
		return 0;

	if (dn == dev->device_node)
		return 1;

	return 0;
}<|MERGE_RESOLUTION|>--- conflicted
+++ resolved
@@ -499,10 +499,7 @@
 		if (np->full_name && (strcmp(np->full_name, path) == 0))
 			return np;
 	}
-<<<<<<< HEAD
-=======
-
->>>>>>> 9a554f8f
+
 	return NULL;
 }
 EXPORT_SYMBOL(of_find_node_by_path);
