--- conflicted
+++ resolved
@@ -55,9 +55,6 @@
 	return 0;
 }
 
-<<<<<<< HEAD
-static struct phy_device *phy_device_create(struct mii_bus *bus, int addr, int phy_id)
-=======
 static LIST_HEAD(phy_fixup_list);
 
 /*
@@ -139,8 +136,7 @@
 	return 0;
 }
 
-struct phy_device *phy_device_create(struct mii_bus *bus, int addr, int phy_id)
->>>>>>> bba73109
+static struct phy_device *phy_device_create(struct mii_bus *bus, int addr, int phy_id)
 {
 	struct phy_device *dev;
 
