--- conflicted
+++ resolved
@@ -43,12 +43,9 @@
 	select SELFTEST_SETJMP if ARCH_HAS_SJLJ
 	select SELFTEST_REGULATOR if REGULATOR && OFDEVICE
 	select SELFTEST_TEST_COMMAND if CMD_TEST
-<<<<<<< HEAD
+	select SELFTEST_IDR
 	help
 	  Selects all self-tests compatible with current configuration
-=======
-	select SELFTEST_IDR
->>>>>>> deee811d
 
 config SELFTEST_MALLOC
 	bool "malloc() selftest"
