--- conflicted
+++ resolved
@@ -81,9 +81,8 @@
 
 pbl-$(CONFIG_GENERIC_LIB_ASHLDI3) += ashldi3.o
 
-<<<<<<< HEAD
 UBSAN_SANITIZE_ubsan.o := n
-=======
+
 libfdt_files = fdt.o fdt_ro.o fdt_wip.o fdt_rw.o fdt_sw.o fdt_strerror.o \
 	                      fdt_empty_tree.o
 $(foreach file, $(libfdt_files), \
@@ -91,5 +90,4 @@
 $(foreach file, $(libfdt_files), \
 		$(eval CFLAGS_pbl-$(file) = -I $(srctree)/scripts/dtc/libfdt))
 
-obj-pbl-$(CONFIG_LIBFDT) += $(libfdt_files)
->>>>>>> b9014db5
+obj-pbl-$(CONFIG_LIBFDT) += $(libfdt_files)